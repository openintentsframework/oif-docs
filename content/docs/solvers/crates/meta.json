--- conflicted
+++ resolved
@@ -1,19 +1,11 @@
 {
   "title": "Crates",
   "pages": [
-<<<<<<< HEAD
-    "solver-types",
-    "solver-config",
-    "solver-account",
-    "solver-discovery",
-    "solver-delivery",
-    "solver-settlement",
-    "solver-storage"
-=======
     "solver-core",
     "solver-types",
     "solver-config",
     "solver-account",
+    "solver-storage",
     "solver-pricing",
     "solver-order",
     "solver-discovery",
@@ -21,6 +13,5 @@
     "solver-service",
     "solver-settlement",
     "solver-demo"
->>>>>>> c41a9f4f
   ]
 }