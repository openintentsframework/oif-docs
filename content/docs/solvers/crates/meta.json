--- conflicted
+++ resolved
@@ -1,14 +1,10 @@
 {
   "title": "Crates",
   "pages": [
-<<<<<<< HEAD
     "solver-account",
-    "solver-service"
-=======
+    "solver-config",
+    "solver-service",
     "solver-types",
-    "solver-config",
-    "solver-account",
     "solver-pricing"
->>>>>>> 1425da7e
   ]
 }