{
  "title": "Crates",
  "pages": [
    "solver-types",
    "solver-config",
<<<<<<< HEAD
    "solver-core",
    "solver-account",
    "solver-discovery",
    "solver-delivery",
    "solver-settlement",
    "solver-storage"
=======
    "solver-account",
    "solver-order",
    "solver-discovery",
    "solver-delivery",
    "solver-service",
    "solver-pricing"
>>>>>>> 7b8d9d27
  ]
}<|MERGE_RESOLUTION|>--- conflicted
+++ resolved
@@ -1,22 +1,14 @@
 {
   "title": "Crates",
   "pages": [
+    "solver-core",
     "solver-types",
     "solver-config",
-<<<<<<< HEAD
-    "solver-core",
-    "solver-account",
-    "solver-discovery",
-    "solver-delivery",
-    "solver-settlement",
-    "solver-storage"
-=======
     "solver-account",
     "solver-order",
     "solver-discovery",
     "solver-delivery",
     "solver-service",
     "solver-pricing"
->>>>>>> 7b8d9d27
   ]
 }