--- conflicted
+++ resolved
@@ -4,10 +4,7 @@
     "solver-types",
     "solver-config",
     "solver-account",
-<<<<<<< HEAD
-    "solver-discovery"
-=======
+    "solver-discovery",
     "solver-pricing"
->>>>>>> 1425da7e
   ]
 }