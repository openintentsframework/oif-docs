{
  "title": "Crates",
  "pages": [
<<<<<<< HEAD
    "solver-types",
    "solver-config",
    "solver-account",
    "solver-discovery",
    "solver-delivery",
    "solver-settlement"
=======
    "solver-core",
    "solver-types",
    "solver-config",
    "solver-account",
    "solver-pricing",
    "solver-order",
    "solver-discovery",
    "solver-delivery",
    "solver-service",
    "solver-demo"
>>>>>>> 388e6f40
  ]
}<|MERGE_RESOLUTION|>--- conflicted
+++ resolved
@@ -1,14 +1,6 @@
 {
   "title": "Crates",
   "pages": [
-<<<<<<< HEAD
-    "solver-types",
-    "solver-config",
-    "solver-account",
-    "solver-discovery",
-    "solver-delivery",
-    "solver-settlement"
-=======
     "solver-core",
     "solver-types",
     "solver-config",
@@ -18,7 +10,7 @@
     "solver-discovery",
     "solver-delivery",
     "solver-service",
+    "solver-settlement",
     "solver-demo"
->>>>>>> 388e6f40
   ]
 }